--- conflicted
+++ resolved
@@ -518,7 +518,6 @@
               do_not_create_image: true
               size: 4G
               mode: image
-<<<<<<< HEAD
               mirror_level: group
 
   - test:
@@ -559,7 +558,4 @@
                 rwmixread: 70
                 direct: 1
                 invalidate: 1
-                io_type: randrw
-=======
-              mirror_level: group
->>>>>>> 16fb085c
+                io_type: randrw